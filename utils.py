from datetime import datetime, timezone
<<<<<<< HEAD
=======
import os

import eventlet
from flask import json
>>>>>>> 4f39c12b
from socketio_instance import socketio
from status_tracker import status_tracker, TaskState
import socketio as sio
import os


def emit_task_update(hypothesis_id, task_name, state, progress=0, details=None, next_task=None, error=None):
    """
    Emits real-time updates via WebSocket - only for progress tracking
    """
    task_history = status_tracker.get_history(hypothesis_id)

    # Filter to only include 'started' state entries and keep the latest 5
    filtered_history = [entry for entry in task_history if entry["state"] == "completed"]
<<<<<<< HEAD
=======
    # latest_5_started_tasks = sorted(filtered_history, key=lambda x: x["timestamp"], reverse=True)[:5]
>>>>>>> 4f39c12b
    latest_5_started_tasks = filtered_history[-5:]

    if progress == 0:
        progress = status_tracker.calculate_progress(task_history)

    # Update the status tracker first
    status_tracker.add_update(hypothesis_id, progress, task_name, state, details, error)

    room = f"hypothesis_{hypothesis_id}"
    update = {
        "hypothesis_id": hypothesis_id,
        "timestamp": datetime.now(timezone.utc).isoformat(timespec='milliseconds') + "Z",
        "task": task_name,
        "state": state.value,
        "progress": progress,
        "task_history": latest_5_started_tasks
    }

    if next_task:
        update["next_task"] = next_task
    if error:
        update["error"] = error
        update["status"] = "failed"
    
    # Handle completion status
    if state == TaskState.COMPLETED:
<<<<<<< HEAD
        if task_name == "Creating enrich data": #or task_name == "Enrichment process":
            update["status"] = "Enrichment_completed"
            update["progress"] = 80  # enrichment completion is 50%
        elif task_name == "Generating hypothesis":
=======
        if task_name == "Creating enrich data" or (task_name =="Verifying existence of enrichment data" and progress == 80):
            update["status"] = "Enrichment_completed"
            update["progress"] = 80  # enrichment completion is 80%
        elif task_name == "Generating hypothesis" or (task_name == "Verifying existence of hypothesis data" and progress == 100):
>>>>>>> 4f39c12b
            update["status"] = "Hypothesis_completed"
            update["progress"] = 100  # hypothesis completion is 100%
    elif state == TaskState.FAILED:
        update["status"] = "failed"
        update["error"] = error

    try:
        # Check if we're in Flask context (socketio server available)
        if socketio and hasattr(socketio, 'server') and socketio.server:
            socketio.emit('task_update', update, room=room)
            logger.info(f"Emitted task update to room {room}")
            socketio.sleep(0)
        else:
            # We're in Prefect context - use SocketIO client with service token
            flask_host = os.getenv('FLASK_HOST', 'flask-app')
            flask_port = os.getenv('FLASK_PORT', '5000')
            flask_url = f'http://{flask_host}:{flask_port}'
            
            # Get the system service token
            service_token = os.getenv('PREFECT_SERVICE_TOKEN')
            if not service_token:
                logger.error("Warning: PREFECT_SERVICE_TOKEN not found. Task update will not be emitted.")
                logger.info(f"Status update saved locally: {update['task']} - {update['state']}")
                return
            
            # Create a client connection to Flask app with service token
            client = sio.SimpleClient()
            try:
                # Connect with service token in headers
                headers = {'Authorization': f'Bearer {service_token}'}
                client.connect(
                    flask_url, 
                    headers=headers, 
                    transports=['websocket', 'polling'],
                    retry=True,  
                    retry_delay=3,  
                    retry_delay_max=5,  
                    retry_randomization=0.5,  
                    wait_timeout=10  
                )
                
                # Include room information in the update data since client.emit() doesn't support room parameter
                update_with_room = {**update, 'target_room': room}
                client.emit('task_update', update_with_room)
                logger.info(f"Emitted task update to Flask server at {flask_url}")
                client.disconnect()
            except Exception as client_e:
                logger.error(f"Failed to connect to Flask SocketIO server: {client_e}")
                # Fall back to just updating status without emission
                logger.info(f"Status update saved locally: {update['task']} - {update['state']}")
                
    except Exception as e:
<<<<<<< HEAD
        logger.error(f"Error emitting task update: {e}")
=======
        print(f"Error emitting task update: {e}")
        
    socketio.sleep(0)


def save_analysis_state(user_id, state):
    """Save the analysis state for the second flow"""
    state_dir = os.path.join('data', 'states', user_id)
    os.makedirs(state_dir, exist_ok=True)
    
    with open(os.path.join(state_dir, 'analysis_state.json'), 'w') as f:
        json.dump(state, f, default=str)  # Use default=str to handle non-serializable objects

def get_analysis_state(user_id):
    """Retrieve the analysis state for the second flow"""
    state_path = os.path.join('data', 'states', user_id, 'analysis_state.json')
    
    if not os.path.exists(state_path):
        raise FileNotFoundError(f"Analysis state not found for user {user_id}")
    
    with open(state_path, 'r') as f:
        return json.load(f)

def allowed_file(filename):
    """Check if the file extension is allowed"""
    ALLOWED_EXTENSIONS = {'tsv', 'csv', 'txt', 'bgz', 'gz'}
    return '.' in filename and filename.rsplit('.', 1)[1].lower() in ALLOWED_EXTENSIONS

def get_user_file_path(file_id, user_id):
    """Get file path from file ID using metadata system"""
    import os
    import json
    
    # Check in metadata first
    metadata_path = f"data/metadata/{user_id}/{file_id}.json"
    if os.path.exists(metadata_path):
        with open(metadata_path, 'r') as f:
            metadata = json.load(f)
        return metadata['file_path']
    
    # Fallback to direct file path (for backward compatibility)
    user_upload_dir = f"data/uploads/{user_id}"
    if os.path.exists(user_upload_dir):
        for filename in os.listdir(user_upload_dir):
            if filename.startswith(file_id):
                return os.path.join(user_upload_dir, filename)
    
    raise FileNotFoundError(f"File with ID {file_id} not found for user {user_id}")

def get_user_file_path_v2(db, file_id, user_id):
    """Get file path from file ID using database metadata"""
    file_metadata = db.get_file_metadata(user_id, file_id)
    if not file_metadata:
        raise FileNotFoundError(f"File with ID {file_id} not found for user {user_id}")
    
    return file_metadata['file_path']
>>>>>>> 4f39c12b
<|MERGE_RESOLUTION|>--- conflicted
+++ resolved
@@ -1,11 +1,6 @@
 from datetime import datetime, timezone
-<<<<<<< HEAD
-=======
 import os
-
-import eventlet
 from flask import json
->>>>>>> 4f39c12b
 from socketio_instance import socketio
 from status_tracker import status_tracker, TaskState
 import socketio as sio
@@ -20,10 +15,7 @@
 
     # Filter to only include 'started' state entries and keep the latest 5
     filtered_history = [entry for entry in task_history if entry["state"] == "completed"]
-<<<<<<< HEAD
-=======
     # latest_5_started_tasks = sorted(filtered_history, key=lambda x: x["timestamp"], reverse=True)[:5]
->>>>>>> 4f39c12b
     latest_5_started_tasks = filtered_history[-5:]
 
     if progress == 0:
@@ -50,17 +42,10 @@
     
     # Handle completion status
     if state == TaskState.COMPLETED:
-<<<<<<< HEAD
-        if task_name == "Creating enrich data": #or task_name == "Enrichment process":
-            update["status"] = "Enrichment_completed"
-            update["progress"] = 80  # enrichment completion is 50%
-        elif task_name == "Generating hypothesis":
-=======
         if task_name == "Creating enrich data" or (task_name =="Verifying existence of enrichment data" and progress == 80):
             update["status"] = "Enrichment_completed"
             update["progress"] = 80  # enrichment completion is 80%
         elif task_name == "Generating hypothesis" or (task_name == "Verifying existence of hypothesis data" and progress == 100):
->>>>>>> 4f39c12b
             update["status"] = "Hypothesis_completed"
             update["progress"] = 100  # hypothesis completion is 100%
     elif state == TaskState.FAILED:
@@ -113,12 +98,8 @@
                 logger.info(f"Status update saved locally: {update['task']} - {update['state']}")
                 
     except Exception as e:
-<<<<<<< HEAD
         logger.error(f"Error emitting task update: {e}")
-=======
-        print(f"Error emitting task update: {e}")
-        
-    socketio.sleep(0)
+
 
 
 def save_analysis_state(user_id, state):
@@ -171,5 +152,4 @@
     if not file_metadata:
         raise FileNotFoundError(f"File with ID {file_id} not found for user {user_id}")
     
-    return file_metadata['file_path']
->>>>>>> 4f39c12b
+    return file_metadata['file_path']
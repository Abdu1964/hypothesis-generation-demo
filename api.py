from flask import Flask, request, jsonify
from flask_restful import Resource, Api, reqparse
from auth import token_required, JWT_SECRET_KEY
from datetime import datetime, timedelta
import jwt
from uuid import uuid4

class SignupAPI(Resource):
    def __init__(self, **kwargs):
        self.db = kwargs['db']

    def post(self):
        args = request.get_json()
        email = args.get('email')
        password = args.get('password')

        if not email or not password:
            return {'message': 'email and password are required'}, 400
        
        return self.db.create_user(email, password)

class LoginAPI(Resource):
    def __init__(self, **kwargs):
        self.db = kwargs['db']

    def post(self):
        args = request.get_json()
        email = args.get('email')
        password = args.get('password')

        if not email or not password:
            return {'message': 'email and password are required'}, 400
        response, status = self.db.verify_user(email, password)
        if status == 200:
            user_id = response.get('user_id')
            token = jwt.encode({'user_id': user_id, 'exp': datetime.utcnow() + timedelta(hours=12)}, JWT_SECRET_KEY, algorithm="HS256")
            return jsonify({'token': token})

        return response, status


class EnrichAPI(Resource):
    def __init__(self, enrichr, llm, prolog_query, db):
        self.enrichr = enrichr
        self.llm = llm
        self.prolog_query = prolog_query
        self.db = db

    @token_required
    def get(self, current_user_id):
        # Get the enrich_id from the query parameters
        enrich_id = request.args.get('id')
<<<<<<< HEAD
        print("this is current user id: ", current_user_id)
        if enrich_id:
            # Fetch a specific enrich by enrich_id and user_id
            print("this is enrich id: ", enrich_id)
=======
        if enrich_id:
            # Fetch a specific enrich by enrich_id and user_id
>>>>>>> 1c276e4e
            enrich = self.db.get_enrich(current_user_id, enrich_id)
            if not enrich:
                return {"message": "Enrich not found or access denied."}, 404
            return enrich, 200

        # Fetch all hypotheses for the current user
        enrich = self.db.get_enrich(user_id=current_user_id)
        return enrich, 200

    @token_required
    def post(self, current_user_id):
        args = request.args
        phenotype, variant = args['phenotype'], args['variant']
        if self.db.check_enrich(current_user_id, phenotype, variant):
            enrich = self.db.get_enrich_by_phenotype_and_variant(phenotype, variant, current_user_id)
<<<<<<< HEAD
            print("Retrieved enrich data from saved db")
=======
            # Return a 409 status code to notify the user that the enrichment has already been created and exists in the database.
>>>>>>> 1c276e4e
            return {"id": enrich.get('id')}, 409
        
        print(f"Got request for phenotype: {phenotype}, variant: {variant}")
        candidate_genes = self.prolog_query.get_candidate_genes(variant)
        print(f"Candidate genes: {candidate_genes}")
        causal_gene = self.llm.predict_casual_gene(phenotype, candidate_genes)["causal_gene"]
        print(f"Predicted causal gene: {causal_gene}")
        causal_graph, proof = self.prolog_query.get_relevant_gene_proof(variant, causal_gene)

        if causal_graph is None:
            print(f"Failed to get proof for causal gene: {causal_gene}. Retrying with proof {proof}")
            # Re-prompt the llm with the proof
            causal_gene = self.llm.predict_casual_gene(phenotype, candidate_genes, rule=proof, prev_gene=causal_gene)["causal_gene"]
            # Re-try proof
            causal_graph, proof = self.prolog_query.get_relevant_gene_proof(variant, causal_gene)
            if causal_graph is None:
                return {"error": "Failed to get proof for causal gene"}
            
        print(f"Predicted causal gene: {causal_gene}")
        enrich_tbl = self.enrichr.run(causal_gene)
        relevant_gos = self.llm.get_relevant_go(phenotype, enrich_tbl)
        enrich_data = {
            "id": str(uuid4()),
            "created_on": datetime.utcnow().isoformat(timespec='milliseconds') + "Z",
            "variant": variant,
            "phenotype": phenotype,
            "causal_gene": causal_gene,
            "GO_terms": relevant_gos,
            "causal_graph": causal_graph
        }
        self.db.create_enrich(current_user_id, enrich_data)
        return {"id": enrich_data["id"]}
    
    @token_required
    def delete(self, current_user_id):
        enrich_id = request.args.get('id')
        if enrich_id:
            return self.db.delete_enrich(current_user_id, enrich_id)
        return {"message": "enrich id is required!"}

class HypothesisAPI(Resource):
    def __init__(self, enrichr, prolog_query, llm, db):
        self.enrichr = enrichr
        self.prolog_query = prolog_query
        self.llm = llm
        self.db = db

    @token_required
    def get(self, current_user_id):
        # Get the hypothesis_id from the query parameters
        hypothesis_id = request.args.get('id')

        if hypothesis_id:
            # Fetch a specific hypothesis by hypothesis_id and user_id
<<<<<<< HEAD
            print("this is hypothesis id: ", hypothesis_id)
=======
>>>>>>> 1c276e4e
            hypothesis = self.db.get_hypotheses(current_user_id, hypothesis_id)
            if not hypothesis:
                return {"message": "Hypothesis not found or access denied."}, 404
            return hypothesis, 200

        # Fetch all hypotheses for the current user
        hypotheses = self.db.get_hypotheses(user_id=current_user_id)
        return hypotheses, 200

    @token_required
    def post(self, current_user_id):
        enrich_id = request.args.get('id')
        go_id = request.args.get('go')
<<<<<<< HEAD
        print("go_id: ", go_id)
=======
>>>>>>> 1c276e4e

        if self.db.check_hypothesis(current_user_id, enrich_id, go_id):
            hypothesis = self.db.get_hypothesis_by_enrich_and_go(enrich_id, go_id, current_user_id)
            summary = hypothesis.get('summary', 'No summary available')
            causal_graph = hypothesis.get('causal_graph', 'No graph available')
<<<<<<< HEAD
            print("retrieved the hypothesis from saved db.")
=======
>>>>>>> 1c276e4e
            return {"summary": summary, "graph": causal_graph}, 201
                    
        
        enrich_data = self.db.get_enrich(current_user_id, enrich_id)
        if not enrich_data:
            return {"message": "Invalid enrich_id or access denied."}, 404
                
        go_term = [go for go in enrich_data["GO_terms"] if go["id"] == go_id]
        print("this is go term: ", go_term)
        go_name = go_term[0]["name"]
        print("go_name: ", go_name)
        causal_gene = enrich_data['causal_gene']
        print("causal_gene: ", causal_gene)
        variant_id = enrich_data['variant']
        print("variant_id", variant_id)
        phenotype = enrich_data['phenotype']
        print("phenotype: ", phenotype)
        coexpressed_gene_names = go_term[0]["genes"] 
        print("coexpressed_genes: ", coexpressed_gene_names)
        causal_graph = enrich_data['causal_graph']
        print("this is the causal_graph: ", causal_graph)

        # coexpressed_gene_names = coexpressed_genes.split(";")
        causal_gene_id = self.prolog_query.get_gene_ids([causal_gene.lower()])[0]
        coexpressed_gene_ids = self.prolog_query.get_gene_ids([g.lower() for g in coexpressed_gene_names])
        
        print("this is the causal_graph: ", causal_graph)
        nodes, edges = causal_graph["nodes"], causal_graph["edges"]

        gene_nodes = [n for n in nodes if n["type"] == "gene"]
        gene_ids = [n['id'] for n in gene_nodes]
        gene_entities = [f"gene({id})" for id in gene_ids]
        query = f"maplist(gene_name, {gene_entities}, X)".replace("'", "")
        gene_names = self.prolog_query.execute_query(query)
        for id, name, node in zip(gene_ids, gene_names, gene_nodes):
            node["id"] = id
            node["name"] = name.upper()
        
        variant_nodes = [n for n in nodes if n["type"] == "snp"]
        variant_rsids = [n['id'] for n in variant_nodes]
        variant_entities = [f"snp({id})" for id in variant_rsids]
        query = f"maplist(variant_id, {variant_entities}, X)".replace("'", "")

        variant_ids = self.prolog_query.execute_query(query)
        for variant_id, rsid, node in zip(variant_ids, variant_rsids, variant_nodes):
            variant_id = variant_id.replace("'", "")
            node["id"] = variant_id
            node["name"] = rsid
            source_edges = [e for e in edges if e["source"] == rsid]
            target_edges = [e for e in edges if e["target"] == rsid]
            for edge in source_edges:
                edge["source"] = variant_id
            for edge in target_edges:
                edge["target"] = variant_id
        
        nodes.append({"id": go_id, "type": "go", "name": go_name})
        # phenotype_id = self.prolog_query.execute_query(f"term_name(efo(X), {phenotype})") #TODO: Fix this
        phenotype_id = "EFO_0001073"
        nodes.append({"id": phenotype_id, "type": "phenotype", "name": phenotype})
        edges.append({"source": go_id, "target": phenotype_id, "label": "involved_in"})
        for gene_id, gene_name in zip(coexpressed_gene_ids, coexpressed_gene_names):
            nodes.append({"id": gene_id, "type": "gene", "name": gene_name})
            edges.append({"source": gene_id, "target": go_id, "label": "enriched_in"})
            edges.append({"source": causal_gene_id, "target": gene_id, "label": "coexpressed_with"})

        causal_graph = {"nodes": nodes, "edges": edges}

        summary = self.llm.summarize_graph(causal_graph)

        hypothesis_data = {
            "id": str(uuid4()),
            "enrich_id": enrich_id,
            "go_id": go_id,
            "variant_id": variant_id,
            "phenotype": phenotype,
            "causal_gene": causal_gene,
            "graph": causal_graph,
            "summary": summary,
            "biological_context": ""
        }
        self.db.create_hypothesis(current_user_id, hypothesis_data)
        return {"summary": summary, "graph": causal_graph}, 201
    
    @token_required
    def delete(self, current_user_id):
        hypothesis_id = request.args.get('hypothesis_id')
        if hypothesis_id:
            return self.db.delete_hypothesis(current_user_id, hypothesis_id)
        return {"message": "hypothesis id is required!"}
    
class ChatAPI(Resource):
    def __init__(self, llm):
        self.llm = llm

    def post(self):
        query = request.form.get('query')
        graph = request.form.get('graph')
        response = self.llm.chat(query, graph)
        response = {"response": response}
        return response<|MERGE_RESOLUTION|>--- conflicted
+++ resolved
@@ -50,15 +50,8 @@
     def get(self, current_user_id):
         # Get the enrich_id from the query parameters
         enrich_id = request.args.get('id')
-<<<<<<< HEAD
-        print("this is current user id: ", current_user_id)
         if enrich_id:
             # Fetch a specific enrich by enrich_id and user_id
-            print("this is enrich id: ", enrich_id)
-=======
-        if enrich_id:
-            # Fetch a specific enrich by enrich_id and user_id
->>>>>>> 1c276e4e
             enrich = self.db.get_enrich(current_user_id, enrich_id)
             if not enrich:
                 return {"message": "Enrich not found or access denied."}, 404
@@ -74,11 +67,7 @@
         phenotype, variant = args['phenotype'], args['variant']
         if self.db.check_enrich(current_user_id, phenotype, variant):
             enrich = self.db.get_enrich_by_phenotype_and_variant(phenotype, variant, current_user_id)
-<<<<<<< HEAD
-            print("Retrieved enrich data from saved db")
-=======
             # Return a 409 status code to notify the user that the enrichment has already been created and exists in the database.
->>>>>>> 1c276e4e
             return {"id": enrich.get('id')}, 409
         
         print(f"Got request for phenotype: {phenotype}, variant: {variant}")
@@ -133,10 +122,6 @@
 
         if hypothesis_id:
             # Fetch a specific hypothesis by hypothesis_id and user_id
-<<<<<<< HEAD
-            print("this is hypothesis id: ", hypothesis_id)
-=======
->>>>>>> 1c276e4e
             hypothesis = self.db.get_hypotheses(current_user_id, hypothesis_id)
             if not hypothesis:
                 return {"message": "Hypothesis not found or access denied."}, 404
@@ -150,19 +135,11 @@
     def post(self, current_user_id):
         enrich_id = request.args.get('id')
         go_id = request.args.get('go')
-<<<<<<< HEAD
-        print("go_id: ", go_id)
-=======
->>>>>>> 1c276e4e
 
         if self.db.check_hypothesis(current_user_id, enrich_id, go_id):
             hypothesis = self.db.get_hypothesis_by_enrich_and_go(enrich_id, go_id, current_user_id)
             summary = hypothesis.get('summary', 'No summary available')
             causal_graph = hypothesis.get('causal_graph', 'No graph available')
-<<<<<<< HEAD
-            print("retrieved the hypothesis from saved db.")
-=======
->>>>>>> 1c276e4e
             return {"summary": summary, "graph": causal_graph}, 201
                     
         

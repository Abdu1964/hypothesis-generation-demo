<<<<<<< HEAD
from threading import Thread, Timer
=======
import os
from threading import Thread, Timer
import uuid
from prefect.utilities.asyncutils import sync_compatible
from prefect.context import get_run_context
>>>>>>> 4f39c12b
import asyncio
from flask import json, request
from flask_restful import Resource
from flask_socketio import join_room, leave_room
from socketio_instance import socketio
from auth import socket_token_required, token_required
from datetime import datetime, timezone
from uuid import uuid4
<<<<<<< HEAD
from flows import hypothesis_flow
from run_deployment import invoke_enrichment_deployment
from status_tracker import status_tracker, TaskState
from loguru import logger
import os
=======
from flows import async_enrichment_process, enrichment_flow, finemapping_analysis_flow, hypothesis_flow,  preprocessing_flow, preprocessing_flow_v2, finemapping_analysis_flow_v2, enrichment_flow_v2, hypothesis_flow_v2
# finemapping_flow
from status_tracker import status_tracker, TaskState
from prefect import flow
from prefect.task_runners import ConcurrentTaskRunner
from utils import allowed_file, emit_task_update, get_user_file_path, get_user_file_path_v2
from loguru import logger
from summary import process_summary
from werkzeug.utils import secure_filename
from tasks import create_project_from_upload

def serialize_datetime_fields(data):
    """Convert datetime objects to ISO format strings for JSON serialization"""
    if isinstance(data, dict):
        result = {}
        for key, value in data.items():
            if isinstance(value, datetime):
                result[key] = value.isoformat()
            elif isinstance(value, dict):
                result[key] = serialize_datetime_fields(value)
            elif isinstance(value, list):
                result[key] = [serialize_datetime_fields(item) if isinstance(item, dict) else item for item in value]
            else:
                result[key] = value
        return result
    elif isinstance(data, list):
        return [serialize_datetime_fields(item) for item in data]
    else:
        return data
>>>>>>> 4f39c12b

class EnrichAPI(Resource):
    def __init__(self, enrichr, llm, prolog_query, db):
        self.enrichr = enrichr
        self.llm = llm
        self.prolog_query = prolog_query
        self.db = db

    @token_required
    def get(self, current_user_id):
        # Get the enrich_id from the query parameters
        enrich_id = request.args.get('id')
        if enrich_id:
            # Fetch a specific enrich by enrich_id and user_id
            enrich = self.db.get_enrich(current_user_id, enrich_id)
            if not enrich:
                return {"message": "Enrich not found or access denied."}, 404
            # Serialize datetime objects before returning
            enrich = serialize_datetime_fields(enrich)
            return enrich, 200
          
        # Fetch all enrichments for the current user
        enrich = self.db.get_enrich(user_id=current_user_id)
        # Serialize datetime objects before returning
        enrich = serialize_datetime_fields(enrich)
        return enrich, 200

    @token_required
    def post(self, current_user_id):
        args = request.args
        phenotype, variant = args['phenotype'], args['variant']

        existing_hypothesis = self.db.get_hypothesis_by_phenotype_and_variant(current_user_id, phenotype, variant)

        if existing_hypothesis:
            invoke_enrichment_deployment(
                    current_user_id=current_user_id, 
                    phenotype=phenotype, 
                    variant=variant, 
                    hypothesis_id=existing_hypothesis['id'])

            return {"hypothesis_id": existing_hypothesis['id']}, 202
        
        # Generate hypothesis_id immediately
        hypothesis_id = str(uuid4())

        # Store initial hypothesis state
        hypothesis_data = {
            "id": hypothesis_id,
            "phenotype": phenotype,
            "variant": variant,
            "status": "pending",
            "created_at": datetime.now(timezone.utc).isoformat(timespec='milliseconds') + "Z",
            "task_history": [],
        }

        self.db.create_hypothesis(current_user_id, hypothesis_data)

<<<<<<< HEAD
        invoke_enrichment_deployment(
                    current_user_id=current_user_id, 
                    phenotype=phenotype, 
                    variant=variant, 
                    hypothesis_id=hypothesis_id)
=======
        # Start the thread
        Thread(target=run_async_flow).start()
>>>>>>> 4f39c12b

        
        return {"hypothesis_id": hypothesis_id}, 201
    
         
    @token_required
    def delete(self, current_user_id):
        enrich_id = request.args.get('id')
        if enrich_id:
            result = self.db.delete_enrich(current_user_id, enrich_id)
            return result, 200
        return {"message": "enrich id is required!"}, 400


class HypothesisAPI(Resource):
    def __init__(self, enrichr, prolog_query, llm, db):
        self.enrichr = enrichr
        self.prolog_query = prolog_query
        self.llm = llm
        self.db = db

    @token_required
    def get(self, current_user_id):
        # Get the hypothesis_id from the query parameters
        hypothesis_id = request.args.get('id')

        if hypothesis_id:
            # Fetch a specific hypothesis by hypothesis_id and user_id
            hypothesis = self.db.get_hypotheses(current_user_id, hypothesis_id)
            if not hypothesis:
                return {"message": "Hypothesis not found or access denied."}, 404
            
            # Check if enrichment is complete
            required_fields = ['enrich_id', 'go_id', 'summary', 'graph']
            is_complete = all(field in hypothesis for field in required_fields)
            # Get task history
            task_history = status_tracker.get_history(hypothesis_id)
            for task in task_history:
                task.pop('details', None) 

            # Get only pending tasks from task history
            pending_tasks = [task for task in task_history if task.get('state') == TaskState.STARTED.value]
            last_pending_task = [pending_tasks[-1]] if pending_tasks else [] 
            logger.info(f"last_pending_task: {last_pending_task}")

            if is_complete:
                enrich_id = hypothesis.get('enrich_id')
                enrich_data = self.db.get_enrich(current_user_id, enrich_id)
                # Remove 'causal_graph' field from enrich_data if it exists
                if isinstance(enrich_data, dict):
                    enrich_data.pop('causal_graph', None)
                response_data = {
                    'id': hypothesis_id,
                    'variant': hypothesis.get('variant') or hypothesis.get('variant_id'),
                    'enrich_id': enrich_id,
                    'phenotype': hypothesis['phenotype'],
                    "status": "completed",
                    "created_at": hypothesis.get('created_at'),
                    "result": enrich_data
                }
                # Serialize datetime objects before returning
                response_data = serialize_datetime_fields(response_data)
                return response_data, 200

            latest_state = status_tracker.get_latest_state(hypothesis_id)
            
            status_data = {
                'id': hypothesis_id,
                'variant': hypothesis.get('variant') or hypothesis.get('variant_id'),
                'phenotype': hypothesis['phenotype'],
                'status': 'pending',
                "created_at": hypothesis.get('created_at'),
                'task_history': last_pending_task,
            }
            if 'enrich_id' in hypothesis and hypothesis.get('enrich_id') is not None:
                enrich_id = hypothesis.get('enrich_id')
                status_data['enrich_id'] = enrich_id
                enrich_data = self.db.get_enrich(current_user_id, enrich_id)
                if isinstance(enrich_data, dict):
                    enrich_data.pop('causal_graph', None)
                status_data['result'] = enrich_data
                

            # Check for failed state
            if latest_state and latest_state.get('state') == 'failed':
                status_data['status'] = 'failed'
                status_data['error'] = latest_state.get('error')

            # Serialize datetime objects before returning
            status_data = serialize_datetime_fields(status_data)
            return status_data, 200

        # Fetch all hypotheses for the current user
        hypotheses = self.db.get_hypotheses(user_id=current_user_id)
        
        # Filter and format the response for all hypotheses
        formatted_hypotheses = []
        for hypothesis in hypotheses:
            # Get only pending tasks from task history
            pending_tasks = [
                task for task in status_tracker.get_history(hypothesis['id']) 
                if task.get('state') == TaskState.STARTED.value
            ]
            last_pending_task = [pending_tasks[-1]] if pending_tasks else []
            
            formatted_hypothesis = {
                'id': hypothesis['id'],
                'phenotype': hypothesis['phenotype'],
                'variant': hypothesis.get('variant') or hypothesis.get('variant_id'),
                'created_at': hypothesis.get('created_at'),
                'status': hypothesis.get('status'),
                'task_history': last_pending_task
            }
            if 'enrich_id' in hypothesis and hypothesis.get('enrich_id') is not None:
                 formatted_hypothesis['enrich_id'] = hypothesis.get('enrich_id')
            if 'biological_context' in hypothesis and hypothesis.get('biological_context') is not None:
                formatted_hypothesis['biological_context'] = hypothesis.get('biological_context')
            if 'causal_gene' in hypothesis and hypothesis.get('causal_gene') is not None:
                formatted_hypothesis['causal_gene'] = hypothesis.get('causal_gene')
            formatted_hypotheses.append(formatted_hypothesis)
        
        # Serialize datetime objects before returning
        formatted_hypotheses = serialize_datetime_fields(formatted_hypotheses)
        return formatted_hypotheses, 200
<<<<<<< HEAD
        
=======
>>>>>>> 4f39c12b

    @token_required
    def post(self, current_user_id):
        enrich_id = request.args.get('id')
        go_id = request.args.get('go')

        # Get the hypothesis associated with this enrichment
        hypothesis = self.db.get_hypothesis_by_enrich(current_user_id, enrich_id)
        if not hypothesis:
            return {"message": "No hypothesis found for this enrichment"}, 404
        
        hypothesis_id = hypothesis['id']
        
        # Run the Prefect flow and return the result
        flow_result = hypothesis_flow(current_user_id, hypothesis_id, enrich_id, go_id, self.db, self.prolog_query, self.llm)

        return flow_result[0], flow_result[1]

    
    @token_required
    def delete(self, current_user_id):
        hypothesis_id = request.args.get('hypothesis_id')
        if hypothesis_id:
            return self.db.delete_hypothesis(current_user_id, hypothesis_id)
        return {"message": "Hypothesis ID is required"}, 400
<<<<<<< HEAD

=======
        
    
>>>>>>> 4f39c12b
class BulkHypothesisDeleteAPI(Resource):
    def __init__(self, db):
        self.db = db
        
    @token_required
    def post(self, current_user_id):
        data = request.get_json()
        
        if not data or 'hypothesis_ids' not in data:
            return {"message": "hypothesis_ids is required in request body"}, 400
            
        hypothesis_ids = data.get('hypothesis_ids')
        
        # Validate the list of IDs
        if not isinstance(hypothesis_ids, list):
            return {"message": "hypothesis_ids must be a list"}, 400
            
        if not hypothesis_ids:
            return {"message": "hypothesis_ids list cannot be empty"}, 400
            
        # Call the bulk delete method
        result, status_code = self.db.bulk_delete_hypotheses(current_user_id, hypothesis_ids)

        return result, status_code

class ChatAPI(Resource):
    def __init__(self, llm, db):
        self.llm = llm
        self.db = db

    @token_required
    def post(self, current_user_id):
<<<<<<< HEAD
        try:
            data = request.get_json()

            if not data or 'hypothesis_ids' not in data:
                logger.warning(f"Bulk delete request missing hypothesis_ids from user {current_user_id}")
                return {"message": "hypothesis_ids is required in request body"}, 400

            hypothesis_ids = data.get('hypothesis_ids')

            # Validate the list of IDs
            if not isinstance(hypothesis_ids, list):
                logger.warning(f"Invalid hypothesis_ids format from user {current_user_id}: expected list, got {type(hypothesis_ids)}")
                return {"message": "hypothesis_ids must be a list"}, 400

            if not hypothesis_ids:
                logger.warning(f"Empty hypothesis_ids list from user {current_user_id}")
                return {"message": "hypothesis_ids list cannot be empty"}, 400

        # Call the bulk delete method
        result, status_code = self.db.bulk_delete_hypotheses(current_user_id, hypothesis_ids)

            logger.info(f"Bulk delete completed for user {current_user_id}: {result.get('deleted_count', 0)} deleted")
            return result, status_code

        except Exception as e:
            logger.error(f"Error in bulk delete for user {current_user_id}: {str(e)}")
            return {"message": "Internal server error during bulk delete"}, 500
=======
        query = request.form.get('query')
        hypothesis_id = request.form.get('hypothesis_id')

        hypothesis = self.db.get_hypotheses(current_user_id, hypothesis_id)
        print(f"Hypothesis: {hypothesis}")
        
        if not hypothesis:
            return {"error": "Hypothesis not found or access denied"}, 404
        
        graph = hypothesis.get('graph')
        response = self.llm.chat(query, graph)
        response = {"response": response}
        return response

# class AnalysisAPI(Resource):
#     def __init__(self, db):
#         self.db = db

#     @token_required
#     def post(self, current_user_id):
#         pass

#     @token_required
#     def get(self, current_user_id):

#         suisie_result = finemapping_flow(current_user_id)

#         return {
#             "suisie_result": suisie_result
#         }, 200
    
class AnalysisAPI(Resource):
    """
    API endpoint for GWAS preprocessing analysis.
    
    Endpoint:
        POST /analysis
            Uploads a GWAS file and runs the preprocessing workflow to identify gene types.
            Parameters:
                - population: The population to use for analysis (default: 'EUR')
                - gwas_file_id: ID of the uploaded GWAS file
            Returns:
                - gene_types: A list of gene types identified in the GWAS data
    """
    def __init__(self, db):
        self.db = db
    
    @token_required
    def post(self, current_user_id):
        # Parse input parameters
        data = request.get_json()
        population = data.get('population', 'EUR')  # Default to EUR if not provided
        gwas_file_id = data.get('gwas_file_id')
        
        if not gwas_file_id:
            return {"error": "Missing required parameter: gwas_file_id"}, 400
            
        try:
            # Get the file path from the file ID
            gwas_file_path = get_user_file_path(gwas_file_id, current_user_id)
            
            # Run the first part of the flow
            gene_types = preprocessing_flow(current_user_id, population, gwas_file_path)
            
            return {"gene_types": gene_types}, 200
        except FileNotFoundError as e:
            return {"error": str(e)}, 404
        except Exception as e:
            return {"error": f"Analysis failed: {str(e)}"}, 500
>>>>>>> 4f39c12b

class FileUploadAPI(Resource):
    def __init__(self, db):
        self.db = db
        # Define chunk size - smaller chunks for more reliable transfers
        self.CHUNK_SIZE = 4 * 1024 * 1024  # 2MB chunks instead of 4MB

    @token_required
    def post(self, current_user_id):
        """Handle GWAS file uploads with efficient streaming"""
        try:
            if 'file' not in request.files:
                logger.error("[UPLOAD] No file part in request")
                return {"error": "No file part"}, 400
                
            file = request.files['file']
            
            if file.filename == '':
                logger.error("[UPLOAD] Empty filename submitted")
                return {"error": "No selected file"}, 400
                
            if file and allowed_file(file.filename):
                # Generate a secure filename with UUID
                filename = secure_filename(file.filename)
                file_id = str(uuid.uuid4())
                
                # Create user upload directory
                user_upload_dir = os.path.join('data', 'uploads', current_user_id)
                os.makedirs(user_upload_dir, exist_ok=True)
                
                # File path for saving
                file_path = os.path.join(user_upload_dir, f"{file_id}_{filename}")
                
                # Print initial message
                logger.info(f"[UPLOAD] Starting upload for file {filename} (ID: {file_id})")
                start_time = datetime.now()
                
                # Stream file to disk in chunks instead of loading it all into memory
                try:
                    bytes_read = 0
                    last_progress = 0
                    
                    with open(file_path, 'wb') as f:
                        # Read and write in chunks
                        try:
                            chunk = file.read(self.CHUNK_SIZE)
                            chunk_count = 0
                            
                            while chunk:
                                try:
                                    f.write(chunk)
                                    bytes_read += len(chunk)
                                    chunk_count += 1
                                    
                                    # Print progress every ~5% or every 10 chunks, whichever comes first
                                    if chunk_count % 10 == 0:
                                        elapsed_time = (datetime.now() - start_time).total_seconds()
                                        speed = bytes_read / (1024 * 1024 * elapsed_time) if elapsed_time > 0 else 0
                                        logger.info(f"[UPLOAD] Progress: {bytes_read/1024/1024:.2f} MB transferred ({speed:.2f} MB/s)")
                                    
                                    chunk = file.read(self.CHUNK_SIZE)
                                except ConnectionError as conn_err:
                                    logger.error(f"[UPLOAD] Connection error reading chunk: {str(conn_err)}")
                                    raise
                                except Exception as chunk_err:
                                    logger.error(f"[UPLOAD] Error reading chunk: {str(chunk_err)}")
                                    raise
                        except Exception as read_err:
                            logger.error(f"[UPLOAD] Error in read loop: {str(read_err)}")
                            raise
                    
                    # Get file size after saving
                    file_size = os.path.getsize(file_path)
                    total_time = (datetime.now() - start_time).total_seconds()
                    avg_speed = file_size / (1024 * 1024 * total_time) if total_time > 0 else 0
                    
                    logger.info(f"[UPLOAD] Completed: {filename} ({file_size/1024/1024:.2f} MB) in {total_time:.1f} seconds ({avg_speed:.2f} MB/s)")
                    
                    # Store file metadata in a JSON file
                    metadata = {
                        'file_id': file_id,
                        'user_id': current_user_id,
                        'filename': filename,
                        'original_filename': file.filename,
                        'file_path': file_path,
                        'file_type': 'gwas',
                        'upload_date': str(datetime.now()),
                        'file_size': file_size
                    }
                    
                    # Save metadata to a JSON file
                    metadata_dir = os.path.join('data', 'metadata', current_user_id)
                    os.makedirs(metadata_dir, exist_ok=True)
                    
                    with open(os.path.join(metadata_dir, f"{file_id}.json"), 'w') as f:
                        json.dump(metadata, f)
                    
                    return {
                        'file_id': file_id,
                        'filename': filename,
                        'file_size': file_size,
                        'message': 'File successfully uploaded'
                    }, 200
                    
                except ConnectionError as conn_e:
                    logger.error(f"[UPLOAD] Network error during upload for {filename}: {str(conn_e)}")
                    # Clean up the file if there was an error
                    if os.path.exists(file_path):
                        os.remove(file_path)
                    return {"error": f"Network connection error: {str(conn_e)}"}, 503
                except Exception as e:
                    logger.error(f"[UPLOAD] Error: Upload failed for {filename} - {str(e)}", exc_info=True)
                    # Clean up the file if there was an error
                    if os.path.exists(file_path):
                        os.remove(file_path)
                    return {"error": f"Error uploading file: {str(e)}"}, 500
            
            logger.error(f"[UPLOAD] File type not allowed: {file.filename}")
            return {"error": "File type not allowed"}, 400
            
        except Exception as outer_e:
            logger.error(f"[UPLOAD] Unhandled exception in upload handler: {str(outer_e)}", exc_info=True)
            return {"error": f"Server error: {str(outer_e)}"}, 500

def init_socket_handlers(db_instance):
    logger.info("Initializing socket handlers...")
    
    # Store active timers for cleanup
    client_timers = {}
    
    @socketio.on('connect')
<<<<<<< HEAD
    def handle_connect(auth=None):

        try:
            logger.info("Client attempting to connect")
            client_id = request.sid

            logger.info(f"Client connected: {client_id}")
            
            # Set a reasonable timeout for all connections
            inactivity_timer = Timer(300, lambda: socketio.server.disconnect(client_id))
            inactivity_timer.start()
            
            # Store the timer for potential cleanup
            client_timers[client_id] = inactivity_timer
            
            return True
                
        except Exception as e:
            logger.error(f"Error in handle_connect: {str(e)}")
            return False
=======
    @socket_token_required
    def handle_connect(self, current_user_id):
        logger.info("somehting else")
        logger.info(f"Client connected: {current_user_id}")
        client_id = request.sid
        inactivity_timer = Timer(300, lambda: socketio.close_room(client_id))
        inactivity_timer.start()

        return True
>>>>>>> 4f39c12b

    @socketio.on('disconnect')
    def handle_disconnect():
        try:
            client_id = request.sid
            logger.info(f"Client disconnected: {client_id}")
            
            # Clean up any rooms the client was in
            try:
                # Get all rooms for this client
                rooms = socketio.server.rooms(client_id)
                if rooms:
                    logger.info(f"Cleaning up rooms for client {client_id}: {list(rooms)}")
                    # Leave all rooms
                    for room in rooms:
                        if room != client_id:  
                            leave_room(room)
                            logger.info(f"Client {client_id} left room: {room}")
            except Exception as room_e:
                logger.warning(f"Could not clean up rooms for {client_id}: {room_e}")
            
            # Cancel any pending timers for this client
            if client_id in client_timers:
                try:
                    client_timers[client_id].cancel()
                    del client_timers[client_id]
                    logger.info(f"Cancelled timeout timer for client: {client_id}")
                except Exception as timer_e:
                    logger.warning(f"Could not cancel timer for {client_id}: {timer_e}")
            
        except Exception as e:
            logger.error(f"Error in handle_disconnect: {str(e)}")

    @socketio.on('task_update')
    @socket_token_required  
    def handle_task_update(data, current_user_id=None):
        """
        Handle task updates from Prefect clients and broadcast to appropriate rooms
        """
        try:
            logger.info(f"Received task update from client: {data}")
            
            target_room = data.get('target_room')
            if not target_room:
                logger.error("No target_room specified in task update")
                return
            
            # Remove the target_room from data before broadcasting
            broadcast_data = {k: v for k, v in data.items() if k != 'target_room'}
            
            # Broadcast to the specific room
            socketio.emit('task_update', broadcast_data, room=target_room)
            logger.info(f"Broadcasted task update to room: {target_room}")
            
        except Exception as e:
            logger.error(f"Error handling task update: {str(e)}")

    @socketio.on('subscribe_hypothesis')
    @socket_token_required
    def handle_subscribe(data, current_user_id=None):
        try:
            logger.info(f"Received subscribe request: {data}")
            # Handle both string and dict input
            if isinstance(data, str):
                try:
                    data = json.loads(data)
                except json.JSONDecodeError:
                    logger.error(f"Invalid JSON string: {data}")
                    return {'error': 'Invalid JSON format'}, 400
            
            # Validate input
            if not isinstance(data, dict) or 'hypothesis_id' not in data:
                logger.error(f"Invalid data format: {data}")
                return {'error': 'Expected format: {"hypothesis_id": "value"}'}, 400
                
            hypothesis_id = data.get('hypothesis_id')
            if not hypothesis_id:
                logger.error("Missing hypothesis_id")
                return {'error': 'hypothesis_id is required'}, 400
            
            response_data = {
                'hypothesis_id': hypothesis_id,
                'timestamp': datetime.now(timezone.utc).isoformat(timespec='milliseconds') + "Z",
            }
            # Join a room specific to this hypothesis
            room = f"hypothesis_{hypothesis_id}"    
            join_room(room)
            logger.info(f"Joined room: {room}")

            # Verify room membership
            try:
                rooms = socketio.server.rooms(request.sid)
                logger.info(f"Current rooms for client {request.sid}: {rooms}")
            except Exception as room_e:
                logger.warning(f"Could not verify room membership: {room_e}")
            
           
            if current_user_id is None:
                hypothesis = db_instance.get_hypothesis_by_id(hypothesis_id)
            else:
                hypothesis = db_instance.get_hypotheses(current_user_id, hypothesis_id)
                
            if not hypothesis:
                logger.error(f"Hypothesis not found: {hypothesis_id}")
                raise ValueError("Hypothesis not found or access denied")

            # Get task history
            task_history = status_tracker.get_history(hypothesis_id)
            response_data['task_history'] = task_history
                
            # Check if hypothesis is complete
            required_fields = ['enrich_id', 'go_id', 'summary', 'graph']
            is_complete = all(field in hypothesis for field in required_fields)  
            
            if is_complete:
                response_data.update({
                    'status': 'completed',
                    'result': hypothesis,
                    'progress': 100
                })
            else:
                latest_state = status_tracker.get_latest_state(hypothesis_id)
                progress = status_tracker.calculate_progress(task_history)
                current_task = latest_state['task'] if latest_state else None
                error = latest_state.get('error') if latest_state and latest_state.get('state') == TaskState.FAILED else None
                
                response_data.update({
                    'status': 'pending',
                    'progress': progress
                })
            if current_task:
                response_data['current_task'] = current_task
            if error:
                response_data['error'] = error
            
            
            logger.info(f"Emitting task_update: {response_data}")
            socketio.emit('task_update', response_data, room=room)
            return {"status": "subscribed", "room": room}
            
        except Exception as e:
            logger.error(f"Error in handle_subscribe: {str(e)}")
            return {"error": str(e)}, 500
    
    return "Socket handlers initialized"

class AnalysisFinemappingAPI(Resource):
    """
    API endpoint for running fine-mapping analysis on selected gene types.
    
    Endpoint:
        POST /analysis/finemapping
            Runs the fine-mapping analysis on selected gene types.
            Expected JSON body:
                {
                    "gene_types": ["protein_coding", "lincRNA", ...]
                }
            Returns:
                - susie_result: A dictionary where keys are gene types and values are 
                  lists of credible sets for each gene type
    """
    def __init__(self, db):
        self.db = db
    
    @token_required
    def post(self, current_user_id):
        data = request.get_json()
        
        if not data or 'gene_types' not in data:
            return {"error": "Missing required parameter: gene_types in request body"}, 400
        
        selected_genes = data['gene_types']
        
        # Validate that gene_types is a list
        if not isinstance(selected_genes, list):
            return {"error": "gene_types must be an array/list of strings"}, 400
        
        if not selected_genes:
            return {"error": "gene_types list cannot be empty"}, 400
        
        try:
            # Run the second part of the flow with the selected gene(s)
            susie_result = finemapping_analysis_flow(current_user_id, selected_genes)
            
            return {"susie_result": susie_result}, 200
        except Exception as e:
            return {"error": f"Analysis failed: {str(e)}"}, 500

### NEW V2 API ENDPOINTS FOR TESTING ###

<<<<<<< HEAD
=======
class ProjectsAPI(Resource):
    """
    API endpoint for managing projects
    """
    def __init__(self, db):
        self.db = db
    
    @token_required
    def get(self, current_user_id):
        """Get all projects for a user"""
        project_id = request.args.get('id')
        
        if project_id:
            project = self.db.get_projects(current_user_id, project_id)
            if not project:
                return {"error": "Project not found"}, 404
            # Serialize datetime objects before returning
            project = serialize_datetime_fields(project)
            return project, 200
        
        projects = self.db.get_projects(current_user_id)
        # Serialize datetime objects in all projects
        projects = serialize_datetime_fields(projects)
        return {"projects": projects}, 200
    
    @token_required
    def post(self, current_user_id):
        """Create a new project"""
        data = request.get_json()
        
        if not data or 'name' not in data or 'gwas_file_id' not in data:
            return {"error": "Missing required fields: name, gwas_file_id"}, 400
        
        try:
            project_id = self.db.create_project(
                current_user_id, 
                data['name'], 
                data['gwas_file_id']
            )
            
            project = self.db.get_projects(current_user_id, project_id)
            # Serialize datetime objects before returning
            project = serialize_datetime_fields(project)
            return {"project": project}, 201
        except Exception as e:
            return {"error": f"Failed to create project: {str(e)}"}, 500
    
    @token_required
    def delete(self, current_user_id):
        """Delete a project"""
        project_id = request.args.get('id')
        if not project_id:
            return {"error": "Project ID is required"}, 400
        
        success = self.db.delete_project(current_user_id, project_id)
        if success:
            return {"message": "Project deleted successfully"}, 200
        return {"error": "Project not found or access denied"}, 404

class FileUploadAPIV2(Resource):
    """
    Enhanced file upload API that creates projects automatically
    """
    def __init__(self, db):
        self.db = db
        self.CHUNK_SIZE = 4 * 1024 * 1024  # 4MB chunks

    @token_required
    def post(self, current_user_id):
        """Handle GWAS file uploads and create projects automatically"""
        try:
            if 'file' not in request.files:
                return {"error": "No file part"}, 400
                
            file = request.files['file']
            project_name = request.form.get('project_name', f"Analysis - {file.filename.split('.')[0]}")
            
            if file.filename == '':
                return {"error": "No selected file"}, 400
                
            if file and allowed_file(file.filename):
                # Generate secure filename and file ID
                filename = secure_filename(file.filename)
                file_id = str(uuid.uuid4())
                
                # Create user upload directory
                user_upload_dir = os.path.join('data', 'uploads', current_user_id)
                os.makedirs(user_upload_dir, exist_ok=True)
                
                # File path for saving
                file_path = os.path.join(user_upload_dir, f"{file_id}_{filename}")
                
                logger.info(f"[UPLOAD V2] Starting upload for file {filename} (ID: {file_id})")
                start_time = datetime.now()
                
                # Save file
                file.save(file_path)
                file_size = os.path.getsize(file_path)
                
                # Create file metadata in database
                file_metadata_id = self.db.create_file_metadata(
                    user_id=current_user_id,
                    filename=filename,
                    original_filename=file.filename,
                    file_path=file_path,
                    file_type='gwas',
                    file_size=file_size
                )
                
                # Create project automatically
                project_id = self.db.create_project(
                    user_id=current_user_id,
                    name=project_name,
                    gwas_file_id=file_metadata_id
                )
                
                # Also save metadata to file system for backward compatibility
                metadata_dir = os.path.join('data', 'metadata', current_user_id)
                os.makedirs(metadata_dir, exist_ok=True)
                
                metadata = {
                    'file_id': file_metadata_id,
                    'user_id': current_user_id,
                    'filename': filename,
                    'original_filename': file.filename,
                    'file_path': file_path,
                    'file_type': 'gwas',
                    'upload_date': str(datetime.now()),
                    'file_size': file_size,
                    'project_id': project_id
                }
                
                with open(os.path.join(metadata_dir, f"{file_metadata_id}.json"), 'w') as f:
                    json.dump(metadata, f)
                
                total_time = (datetime.now() - start_time).total_seconds()
                logger.info(f"[UPLOAD V2] Completed: {filename} in {total_time:.1f} seconds")
                
                return {
                    'file_id': file_metadata_id,
                    'project_id': project_id,
                    'filename': filename,
                    'project_name': project_name,
                    'file_size': file_size,
                    'message': 'File uploaded and project created successfully'
                }, 200
                
            return {"error": "File type not allowed"}, 400
            
        except Exception as e:
            logger.error(f"[UPLOAD V2] Error: {str(e)}", exc_info=True)
            return {"error": f"Server error: {str(e)}"}, 500

class AnalysisAPIV2(Resource):
    """
    Project-based GWAS preprocessing analysis API
    """
    def __init__(self, db):
        self.db = db
    
    @token_required
    def post(self, current_user_id):
        """Run preprocessing analysis for a project"""
        data = request.get_json()
        
        if not data or 'project_id' not in data:
            return {"error": "Missing required parameter: project_id"}, 400
        
        project_id = data['project_id']
        population = data.get('population', 'EUR')
        
        # Verify project exists and belongs to user
        project = self.db.get_projects(current_user_id, project_id)
        if not project:
            return {"error": "Project not found or access denied"}, 404
        
        try:
            # Get file path from project
            gwas_file_id = project['gwas_file_id']
            gwas_file_path = get_user_file_path_v2(self.db, gwas_file_id, current_user_id)
            
            # Run preprocessing flow
            gene_types = preprocessing_flow_v2(
                db=self.db,
                user_id=current_user_id,
                project_id=project_id,
                population=population,
                gwas_file_path=gwas_file_path
            )
            
            return {"gene_types": gene_types}, 200
            
        except FileNotFoundError as e:
            return {"error": str(e)}, 404
        except Exception as e:
            logger.error(f"Preprocessing failed: {str(e)}")
            return {"error": f"Analysis failed: {str(e)}"}, 500

class AnalysisFinemappingAPIV2(Resource):
    """
    Project-based fine-mapping analysis with credible sets caching
    """
    def __init__(self, db):
        self.db = db
    
    @token_required
    def post(self, current_user_id):
        """Run fine-mapping analysis with caching"""
        data = request.get_json()
        
        if not data or 'project_id' not in data or 'gene_types' not in data:
            return {"error": "Missing required parameters: project_id, gene_types"}, 400
        
        project_id = data['project_id']
        selected_genes = data['gene_types']
        
        # Verify project exists
        project = self.db.get_projects(current_user_id, project_id)
        if not project:
            return {"error": "Project not found or access denied"}, 404
        
        if not isinstance(selected_genes, list) or not selected_genes:
            return {"error": "gene_types must be a non-empty array"}, 400
        
        try:
            # Run fine-mapping analysis with caching
            susie_result = finemapping_analysis_flow_v2(
                db=self.db,
                user_id=current_user_id,
                project_id=project_id,
                selected_genes=selected_genes
            )
            
            return {"susie_result": susie_result}, 200
            
        except Exception as e:
            logger.error(f"Fine-mapping analysis failed: {str(e)}")
            return {"error": f"Analysis failed: {str(e)}"}, 500

class EnrichAPIV2(Resource):
    """
    Project-based enrichment API that works with credible sets
    """
    def __init__(self, enrichr, llm, prolog_query, db):
        self.enrichr = enrichr
        self.llm = llm
        self.prolog_query = prolog_query
        self.db = db

    @token_required
    def get(self, current_user_id):
        """Get enrichment data - similar to V1 but with project context"""
        # Get the enrich_id from the query parameters
        enrich_id = request.args.get('id')
        project_id = request.args.get('project_id')
        
        if enrich_id:
            # Fetch a specific enrich by enrich_id and user_id
            enrich = self.db.get_enrich(current_user_id, enrich_id)
            if not enrich:
                return {"message": "Enrich not found or access denied."}, 404
            # Serialize datetime objects before returning
            enrich = serialize_datetime_fields(enrich)
            return enrich, 200
        
        if project_id:
            # Get all enrichments for a specific project
            # This would require a new database method - for now, get all and filter by project_id
            enrichments = self.db.get_enrich(user_id=current_user_id)
            if isinstance(enrichments, list):
                # Filter by project_id if it exists in the enrichment data
                project_enrichments = [e for e in enrichments if e.get('project_id') == project_id]
                project_enrichments = serialize_datetime_fields(project_enrichments)
                return {"enrichments": project_enrichments}, 200
            else:
                # Handle case where get_enrich returns a single item
                if enrichments and enrichments.get('project_id') == project_id:
                    enrichments = serialize_datetime_fields(enrichments)
                    return {"enrichments": [enrichments]}, 200
                return {"enrichments": []}, 200
          
        # Fetch all enrichments for the current user (same as V1)
        enrichments = self.db.get_enrich(user_id=current_user_id)
        # Serialize datetime objects before returning
        enrichments = serialize_datetime_fields(enrichments)
        return enrichments, 200

    @token_required
    def post(self, current_user_id):
        """Run enrichment analysis from credible set selection or traditional phenotype/variant"""
        # Check if it's the new project-based workflow or traditional workflow
        if request.content_type and 'application/json' in request.content_type:
            # New project-based workflow with JSON data
            data = request.get_json()
            
            required_fields = ['project_id', 'credible_set_id', 'variant', 'phenotype']
            if not data or not all(field in data for field in required_fields):
                return {"error": f"Missing required fields: {required_fields}"}, 400
            
            project_id = data['project_id']
            credible_set_id = data['credible_set_id']
            variant = data['variant']
            phenotype = data['phenotype']
            
            # Verify project exists
            project = self.db.get_projects(current_user_id, project_id)
            if not project:
                return {"error": "Project not found or access denied"}, 404
            
            # Verify credible set exists
            credible_set = self.db.get_credible_sets(None, None, credible_set_id)
            if not credible_set:
                return {"error": "Credible set not found"}, 404
            
            try:
                # Generate hypothesis_id
                hypothesis_id = str(uuid4())
                
                # Create initial hypothesis WITH project_id
                hypothesis_data = {
                    "id": hypothesis_id,
                    "project_id": project_id,  # Set project_id here
                    "phenotype": phenotype,
                    "variant": variant,
                    "status": "pending",
                    "created_at": datetime.now(timezone.utc).isoformat(timespec='milliseconds') + "Z",
                    "task_history": [],
                }
                self.db.create_hypothesis(current_user_id, hypothesis_data)
                
                # Run enrichment flow asynchronously
                def run_async_flow():
                    try:
                        result = asyncio.run(enrichment_flow_v2(
                            enrichr=self.enrichr,
                            llm=self.llm,
                            prolog_query=self.prolog_query,
                            db=self.db,
                            user_id=current_user_id,
                            project_id=project_id,
                            credible_set_id=credible_set_id,
                            variant=variant,
                            phenotype=phenotype,
                            hypothesis_id=hypothesis_id
                        ))
                        
                        # Update hypothesis with enrichment ID (MISSING IN ORIGINAL V2!)
                        self.db.update_hypothesis(hypothesis_id, {
                            "enrich_id": result[0].get('id')
                        })
                        
                        logger.info(f"Enrichment flow V2 completed: {result}")
                        
                    except Exception as e:
                        logger.error(f"Enrichment flow V2 failed: {str(e)}")
                        
                        # Update hypothesis with error state
                        self.db.update_hypothesis(hypothesis_id, {
                            "status": "failed",
                            "error": str(e),
                            "updated_at": datetime.now(timezone.utc).isoformat(timespec='milliseconds') + "Z",
                        })
                        
                        # Emit failure update
                        emit_task_update(
                            hypothesis_id=hypothesis_id,
                            task_name="enrichment",
                            state=TaskState.FAILED,
                            error=str(e),
                            progress=0
                        )
                
                Thread(target=run_async_flow).start()
                
                return {"hypothesis_id": hypothesis_id}, 202
                
            except Exception as e:
                logger.error(f"Enrichment failed: {str(e)}")
                return {"error": f"Enrichment failed: {str(e)}"}, 500
        
        else:
            # Traditional workflow with URL parameters (same as V1)
            args = request.args
            phenotype, variant = args.get('phenotype'), args.get('variant')
            
            if not phenotype or not variant:
                return {"error": "Missing required parameters: phenotype, variant"}, 400

            existing_hypothesis = self.db.get_hypothesis_by_phenotype_and_variant(current_user_id, phenotype, variant)

            # Define async flow function (using V1 flow)
            def run_async_flow():
                asyncio.run(async_enrichment_process(
                    enrichr=self.enrichr, 
                    llm=self.llm, 
                    prolog_query=self.prolog_query, 
                    db=self.db, 
                    current_user_id=current_user_id, 
                    phenotype=phenotype, 
                    variant=variant, 
                    hypothesis_id=existing_hypothesis['id'] if existing_hypothesis else hypothesis_id
                ))

            if existing_hypothesis:
                Thread(target=run_async_flow).start()
                return {"hypothesis_id": existing_hypothesis['id']}, 202
            
            # Generate hypothesis_id immediately
            hypothesis_id = str(uuid4())

            # Store initial hypothesis state
            hypothesis_data = {
                "id": hypothesis_id,
                "phenotype": phenotype,
                "variant": variant,
                "status": "pending",
                "created_at": datetime.now(timezone.utc).isoformat(timespec='milliseconds') + "Z",
                "task_history": [],
            }

            self.db.create_hypothesis(current_user_id, hypothesis_data)

            # Start the thread
            Thread(target=run_async_flow).start()

            return {"hypothesis_id": hypothesis_id}, 201
    
    @token_required
    def delete(self, current_user_id):
        """Delete enrichment data - same as V1"""
        enrich_id = request.args.get('id')
        if enrich_id:
            result = self.db.delete_enrich(current_user_id, enrich_id)
            return result, 200
        return {"message": "enrich id is required!"}, 400

class HypothesisAPIV2(Resource):
    """
    Project-based hypothesis API
    """
    def __init__(self, enrichr, prolog_query, llm, db):
        self.enrichr = enrichr
        self.prolog_query = prolog_query
        self.llm = llm
        self.db = db

    @token_required
    def get(self, current_user_id):
        """Get hypotheses - similar to V1 but with project context"""
        project_id = request.args.get('project_id')
        hypothesis_id = request.args.get('id')
        
        if hypothesis_id:
            # Get specific hypothesis by hypothesis_id and user_id
            hypothesis = self.db.get_hypotheses(current_user_id, hypothesis_id)
            if not hypothesis:
                return {"message": "Hypothesis not found or access denied."}, 404
            
            # Check if enrichment is complete (same logic as V1)
            required_fields = ['enrich_id', 'go_id', 'summary', 'graph']
            is_complete = all(field in hypothesis for field in required_fields)
            
            # Get task history
            task_history = status_tracker.get_history(hypothesis_id)
            for task in task_history:
                task.pop('details', None)  # Remove 'details' if it exists

            # Get only pending tasks from task history
            pending_tasks = [task for task in task_history if task.get('state') == TaskState.STARTED.value]
            last_pending_task = [pending_tasks[-1]] if pending_tasks else [] 

            if is_complete:
                enrich_id = hypothesis.get('enrich_id')
                enrich_data = self.db.get_enrich(current_user_id, enrich_id)
                # Remove 'causal_graph' field from enrich_data if it exists
                if isinstance(enrich_data, dict):
                    enrich_data.pop('causal_graph', None)
                
                response_data = {
                    'id': hypothesis_id,
                    'variant': hypothesis.get('variant') or hypothesis.get('variant_id'),
                    'enrich_id': enrich_id,
                    'phenotype': hypothesis['phenotype'],
                    "status": "completed",
                    "created_at": hypothesis.get('created_at'),
                    "result": enrich_data
                }
                
                # Add project_id if available
                if hypothesis.get('project_id'):
                    response_data['project_id'] = hypothesis['project_id']
                
                # Serialize datetime objects before returning
                response_data = serialize_datetime_fields(response_data)
                return response_data, 200

            latest_state = status_tracker.get_latest_state(hypothesis_id)
            
            status_data = {
                'id': hypothesis_id,
                'variant': hypothesis.get('variant') or hypothesis.get('variant_id'),
                'phenotype': hypothesis['phenotype'],
                'status': 'pending',
                "created_at": hypothesis.get('created_at'),
                'task_history': last_pending_task,
            }
            
            # Add project_id if available
            if hypothesis.get('project_id'):
                status_data['project_id'] = hypothesis['project_id']
            
            if 'enrich_id' in hypothesis and hypothesis.get('enrich_id') is not None:
                enrich_id = hypothesis.get('enrich_id')
                status_data['enrich_id'] = enrich_id
                enrich_data = self.db.get_enrich(current_user_id, enrich_id)
                if isinstance(enrich_data, dict):
                    enrich_data.pop('causal_graph', None)
                status_data['result'] = enrich_data

            # Check for failed state
            if latest_state and latest_state.get('state') == 'failed':
                status_data['status'] = 'failed'
                status_data['error'] = latest_state.get('error')

            # Serialize datetime objects before returning
            status_data = serialize_datetime_fields(status_data)
            return status_data, 200
        
        if project_id:
            # Get all hypotheses for project
            hypotheses = self.db.get_hypotheses_by_project(current_user_id, project_id)
            
            # Format the response for all hypotheses (same as V1)
            formatted_hypotheses = []
            for hypothesis in hypotheses:
                # Get only pending tasks from task history
                pending_tasks = [
                    task for task in status_tracker.get_history(hypothesis['id']) 
                    if task.get('state') == TaskState.STARTED.value
                ]
                last_pending_task = [pending_tasks[-1]] if pending_tasks else []
                
                formatted_hypothesis = {
                    'id': hypothesis['id'],
                    'phenotype': hypothesis['phenotype'],
                    'variant': hypothesis.get('variant') or hypothesis.get('variant_id'),
                    'created_at': hypothesis.get('created_at'),
                    'status': hypothesis.get('status'),
                    'task_history': last_pending_task,
                    'project_id': hypothesis.get('project_id')  # Include project_id
                }
                
                if 'enrich_id' in hypothesis and hypothesis.get('enrich_id') is not None:
                     formatted_hypothesis['enrich_id'] = hypothesis.get('enrich_id')
                if 'biological_context' in hypothesis and hypothesis.get('biological_context') is not None:
                    formatted_hypothesis['biological_context'] = hypothesis.get('biological_context')
                if 'causal_gene' in hypothesis and hypothesis.get('causal_gene') is not None:
                    formatted_hypothesis['causal_gene'] = hypothesis.get('causal_gene')
                    
                formatted_hypotheses.append(formatted_hypothesis)
            
            # Serialize datetime objects in all hypotheses
            formatted_hypotheses = serialize_datetime_fields(formatted_hypotheses)
            return {"hypotheses": formatted_hypotheses}, 200
        
        # If no project_id provided, get all hypotheses for user (same as V1)
        hypotheses = self.db.get_hypotheses(user_id=current_user_id)
        
        # Filter and format the response for all hypotheses
        formatted_hypotheses = []
        for hypothesis in hypotheses:
            # Get only pending tasks from task history
            pending_tasks = [
                task for task in status_tracker.get_history(hypothesis['id']) 
                if task.get('state') == TaskState.STARTED.value
            ]
            last_pending_task = [pending_tasks[-1]] if pending_tasks else []
            
            formatted_hypothesis = {
                'id': hypothesis['id'],
                'phenotype': hypothesis['phenotype'],
                'variant': hypothesis.get('variant') or hypothesis.get('variant_id'),
                'created_at': hypothesis.get('created_at'),
                'status': hypothesis.get('status'),
                'task_history': last_pending_task
            }
            
            # Add project_id if available
            if hypothesis.get('project_id'):
                formatted_hypothesis['project_id'] = hypothesis['project_id']
            
            if 'enrich_id' in hypothesis and hypothesis.get('enrich_id') is not None:
                 formatted_hypothesis['enrich_id'] = hypothesis.get('enrich_id')
            if 'biological_context' in hypothesis and hypothesis.get('biological_context') is not None:
                formatted_hypothesis['biological_context'] = hypothesis.get('biological_context')
            if 'causal_gene' in hypothesis and hypothesis.get('causal_gene') is not None:
                formatted_hypothesis['causal_gene'] = hypothesis.get('causal_gene')
                
            formatted_hypotheses.append(formatted_hypothesis)
        
        # Serialize datetime objects in all hypotheses
        formatted_hypotheses = serialize_datetime_fields(formatted_hypotheses)
        return formatted_hypotheses, 200

    @token_required
    def post(self, current_user_id):
        """Create hypothesis from enrichment and GO term - same as V1"""
        enrich_id = request.args.get('id')
        go_id = request.args.get('go')

        # Get the hypothesis associated with this enrichment
        hypothesis = self.db.get_hypothesis_by_enrich(current_user_id, enrich_id)
        if not hypothesis:
            return {"message": "No hypothesis found for this enrichment"}, 404
        
        hypothesis_id = hypothesis['id']
        
        # Run the V2 hypothesis flow (which gets project_id from existing hypothesis)
        try:
            flow_result = hypothesis_flow_v2(current_user_id, hypothesis_id, enrich_id, go_id, self.db, self.prolog_query, self.llm)
            return flow_result[0], flow_result[1]
        except Exception as e:
            logger.error(f"Hypothesis creation failed: {str(e)}")
            return {"error": f"Hypothesis creation failed: {str(e)}"}, 500
    
    @token_required
    def delete(self, current_user_id):
        """Delete hypothesis - same as V1"""
        hypothesis_id = request.args.get('hypothesis_id')
        if hypothesis_id:
            return self.db.delete_hypothesis(current_user_id, hypothesis_id)
        return {"message": "Hypothesis ID is required"}, 400
>>>>>>> 4f39c12b
<|MERGE_RESOLUTION|>--- conflicted
+++ resolved
@@ -1,12 +1,6 @@
-<<<<<<< HEAD
-from threading import Thread, Timer
-=======
 import os
 from threading import Thread, Timer
-import uuid
-from prefect.utilities.asyncutils import sync_compatible
-from prefect.context import get_run_context
->>>>>>> 4f39c12b
+import uuid, Timer
 import asyncio
 from flask import json, request
 from flask_restful import Resource
@@ -15,20 +9,15 @@
 from auth import socket_token_required, token_required
 from datetime import datetime, timezone
 from uuid import uuid4
-<<<<<<< HEAD
-from flows import hypothesis_flow
+from flows import finemapping_analysis_flow, hypothesis_flow,  preprocessing_flow, preprocessing_flow_v2, finemapping_analysis_flow_v2, enrichment_flow_v2, hypothesis_flow_v2
+# finemapping_flow
 from run_deployment import invoke_enrichment_deployment
-from status_tracker import status_tracker, TaskState
-from loguru import logger
-import os
-=======
-from flows import async_enrichment_process, enrichment_flow, finemapping_analysis_flow, hypothesis_flow,  preprocessing_flow, preprocessing_flow_v2, finemapping_analysis_flow_v2, enrichment_flow_v2, hypothesis_flow_v2
-# finemapping_flow
 from status_tracker import status_tracker, TaskState
 from prefect import flow
 from prefect.task_runners import ConcurrentTaskRunner
 from utils import allowed_file, emit_task_update, get_user_file_path, get_user_file_path_v2
 from loguru import logger
+import os
 from summary import process_summary
 from werkzeug.utils import secure_filename
 from tasks import create_project_from_upload
@@ -51,7 +40,6 @@
         return [serialize_datetime_fields(item) for item in data]
     else:
         return data
->>>>>>> 4f39c12b
 
 class EnrichAPI(Resource):
     def __init__(self, enrichr, llm, prolog_query, db):
@@ -110,16 +98,11 @@
 
         self.db.create_hypothesis(current_user_id, hypothesis_data)
 
-<<<<<<< HEAD
         invoke_enrichment_deployment(
                     current_user_id=current_user_id, 
                     phenotype=phenotype, 
                     variant=variant, 
                     hypothesis_id=hypothesis_id)
-=======
-        # Start the thread
-        Thread(target=run_async_flow).start()
->>>>>>> 4f39c12b
 
         
         return {"hypothesis_id": hypothesis_id}, 201
@@ -244,10 +227,7 @@
         # Serialize datetime objects before returning
         formatted_hypotheses = serialize_datetime_fields(formatted_hypotheses)
         return formatted_hypotheses, 200
-<<<<<<< HEAD
-        
-=======
->>>>>>> 4f39c12b
+        # return hypotheses, 200
 
     @token_required
     def post(self, current_user_id):
@@ -273,12 +253,8 @@
         if hypothesis_id:
             return self.db.delete_hypothesis(current_user_id, hypothesis_id)
         return {"message": "Hypothesis ID is required"}, 400
-<<<<<<< HEAD
-
-=======
-        
-    
->>>>>>> 4f39c12b
+        
+    
 class BulkHypothesisDeleteAPI(Resource):
     def __init__(self, db):
         self.db = db
@@ -311,35 +287,6 @@
 
     @token_required
     def post(self, current_user_id):
-<<<<<<< HEAD
-        try:
-            data = request.get_json()
-
-            if not data or 'hypothesis_ids' not in data:
-                logger.warning(f"Bulk delete request missing hypothesis_ids from user {current_user_id}")
-                return {"message": "hypothesis_ids is required in request body"}, 400
-
-            hypothesis_ids = data.get('hypothesis_ids')
-
-            # Validate the list of IDs
-            if not isinstance(hypothesis_ids, list):
-                logger.warning(f"Invalid hypothesis_ids format from user {current_user_id}: expected list, got {type(hypothesis_ids)}")
-                return {"message": "hypothesis_ids must be a list"}, 400
-
-            if not hypothesis_ids:
-                logger.warning(f"Empty hypothesis_ids list from user {current_user_id}")
-                return {"message": "hypothesis_ids list cannot be empty"}, 400
-
-        # Call the bulk delete method
-        result, status_code = self.db.bulk_delete_hypotheses(current_user_id, hypothesis_ids)
-
-            logger.info(f"Bulk delete completed for user {current_user_id}: {result.get('deleted_count', 0)} deleted")
-            return result, status_code
-
-        except Exception as e:
-            logger.error(f"Error in bulk delete for user {current_user_id}: {str(e)}")
-            return {"message": "Internal server error during bulk delete"}, 500
-=======
         query = request.form.get('query')
         hypothesis_id = request.form.get('hypothesis_id')
 
@@ -409,7 +356,6 @@
             return {"error": str(e)}, 404
         except Exception as e:
             return {"error": f"Analysis failed: {str(e)}"}, 500
->>>>>>> 4f39c12b
 
 class FileUploadAPI(Resource):
     def __init__(self, db):
@@ -541,7 +487,6 @@
     client_timers = {}
     
     @socketio.on('connect')
-<<<<<<< HEAD
     def handle_connect(auth=None):
 
         try:
@@ -562,17 +507,6 @@
         except Exception as e:
             logger.error(f"Error in handle_connect: {str(e)}")
             return False
-=======
-    @socket_token_required
-    def handle_connect(self, current_user_id):
-        logger.info("somehting else")
-        logger.info(f"Client connected: {current_user_id}")
-        client_id = request.sid
-        inactivity_timer = Timer(300, lambda: socketio.close_room(client_id))
-        inactivity_timer.start()
-
-        return True
->>>>>>> 4f39c12b
 
     @socketio.on('disconnect')
     def handle_disconnect():
@@ -716,8 +650,6 @@
         except Exception as e:
             logger.error(f"Error in handle_subscribe: {str(e)}")
             return {"error": str(e)}, 500
-    
-    return "Socket handlers initialized"
 
 class AnalysisFinemappingAPI(Resource):
     """
@@ -763,8 +695,6 @@
 
 ### NEW V2 API ENDPOINTS FOR TESTING ###
 
-<<<<<<< HEAD
-=======
 class ProjectsAPI(Resource):
     """
     API endpoint for managing projects
@@ -1396,5 +1326,4 @@
         hypothesis_id = request.args.get('hypothesis_id')
         if hypothesis_id:
             return self.db.delete_hypothesis(current_user_id, hypothesis_id)
-        return {"message": "Hypothesis ID is required"}, 400
->>>>>>> 4f39c12b
+        return {"message": "Hypothesis ID is required"}, 400